--- conflicted
+++ resolved
@@ -21,7 +21,6 @@
     "Identity": tf.keras.layers.Activation("linear"),
     "Softplus": tf.keras.layers.Softplus(),
 }
-<<<<<<< HEAD
 # activation_dict = {
 #     "ReLU": tf.keras.layers.ReLU(),
 #     "ELU": tf.keras.layers.ELU(),
@@ -31,8 +30,6 @@
 #     "Identity": tf.keras.layers.Activation("linear"),
 #     "Softplus": tf.keras.layers.Softplus(),
 # }
-=======
->>>>>>> 66de161e
 
 
 class MLP(tf.keras.Model):
